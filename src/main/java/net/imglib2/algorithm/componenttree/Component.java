/*
 * #%L
 * ImgLib2: a general-purpose, multidimensional image processing library.
 * %%
 * Copyright (C) 2009 - 2014 Stephan Preibisch, Tobias Pietzsch, Barry DeZonia,
 * Stephan Saalfeld, Albert Cardona, Curtis Rueden, Christian Dietz, Jean-Yves
 * Tinevez, Johannes Schindelin, Lee Kamentsky, Larry Lindsey, Grant Harris,
 * Mark Hiner, Aivar Grislis, Martin Horn, Nick Perry, Michael Zinsmaier,
 * Steffen Jaensch, Jan Funke, Mark Longair, and Dimiter Prodanov.
 * %%
 * Redistribution and use in source and binary forms, with or without
 * modification, are permitted provided that the following conditions are met:
 *
 * 1. Redistributions of source code must retain the above copyright notice,
 *    this list of conditions and the following disclaimer.
 * 2. Redistributions in binary form must reproduce the above copyright notice,
 *    this list of conditions and the following disclaimer in the documentation
 *    and/or other materials provided with the distribution.
 *
 * THIS SOFTWARE IS PROVIDED BY THE COPYRIGHT HOLDERS AND CONTRIBUTORS "AS IS"
 * AND ANY EXPRESS OR IMPLIED WARRANTIES, INCLUDING, BUT NOT LIMITED TO, THE
 * IMPLIED WARRANTIES OF MERCHANTABILITY AND FITNESS FOR A PARTICULAR PURPOSE
 * ARE DISCLAIMED. IN NO EVENT SHALL THE COPYRIGHT HOLDERS OR CONTRIBUTORS BE
 * LIABLE FOR ANY DIRECT, INDIRECT, INCIDENTAL, SPECIAL, EXEMPLARY, OR
 * CONSEQUENTIAL DAMAGES (INCLUDING, BUT NOT LIMITED TO, PROCUREMENT OF
 * SUBSTITUTE GOODS OR SERVICES; LOSS OF USE, DATA, OR PROFITS; OR BUSINESS
 * INTERRUPTION) HOWEVER CAUSED AND ON ANY THEORY OF LIABILITY, WHETHER IN
 * CONTRACT, STRICT LIABILITY, OR TORT (INCLUDING NEGLIGENCE OR OTHERWISE)
 * ARISING IN ANY WAY OUT OF THE USE OF THIS SOFTWARE, EVEN IF ADVISED OF THE
 * POSSIBILITY OF SUCH DAMAGE.
 * #L%
 */

package net.imglib2.algorithm.componenttree;

import java.util.List;

import net.imglib2.Localizable;

/**
<<<<<<< HEAD
 * Represents a connected component and a node in a {@link ComponentTree}. The
 * child and parent nodes can be accessed by {@link #getChildren()} and
 * {@link #getParent()}. The set of pixels can be accessed by iterating (
 * {@link #iterator()}) the component. The threshold value that created the
 * component (extremal region) can be obtained by {@link #value()}.
 *
 * @author Florian Jug
 * @author Tobias Pietzsch <tobias.pietzsch@gmail.com>
=======
 * This interface is used by {@link ComponentTree} to build the component tree
 * of an image. In the algorithm described by D. Nister and H. Stewenius in
 * "Linear Time Maximally Stable Extremal Regions" (ECCV 2008) a stack of
 * incomplete components is maintained while visiting the pixels of the input
 * image. {@link Component} represents an element on the component stack, i.e.,
 * a connected component in the making.
 * 
 * It provides methods to get/set the threshold value for the connected
 * component, to add pixels to the component, and to merge it with another
 * component.
 * 
 * {@link ComponentTree} uses a {@link Component.Generator} to create new
 * components and emits completed components to a {@link Component.Handler}.
 * 
 * @param <T>
 *            value type of the input image.
 * 
 * @author Tobias Pietzsch
>>>>>>> df466580
 */
public interface Component< T, C extends Component< T, C > > extends Iterable< Localizable >
{
	/**
<<<<<<< HEAD
	 * Get the number of pixels in the connected component.
	 *
	 * @return number of pixels in the connected component.
=======
	 * Create new components.
	 * 
	 * @param <T>
	 *            value type of the input image.
	 * @param <C>
	 *            component type.
	 */
	public interface Generator< T, C extends Component< T > >
	{
		/**
		 * Create a new empty component with the given value (e.g., grey-level).
		 * 
		 * @param value
		 *            value of the component
		 * @return new component
		 */
		public C createComponent( final T value );

		/**
		 * Create a component with a value (e.g., grey-level) greater than any
		 * occurring in the input for the {@link ComponentTree}. This is used as
		 * a terminator element on the component stack.
		 * 
		 * @return new component
		 */
		public C createMaxComponent();
	}

	/**
	 * Handle completed components that are output by {@link ComponentTree}.
	 * 
	 * @param <C>
	 *            component type.
	 */
	public interface Handler< C >
	{
		/**
		 * {@link ComponentTree} calls this for every completed component. NOTE
		 * THAT THE COMPONENT IS RE-USED BY {@link ComponentTree}! That is,
		 * after calling emit() new pixels may be added, etc. Do not store the
		 * component object but rather copy the relevant data!
		 * 
		 * @param component
		 *            a completed component
		 */
		public void emit( C component );
	}

	/**
	 * Set the threshold value (e.g., grey-level) for this component.
	 * 
	 * @param value
	 *            the threshold value
>>>>>>> df466580
	 */
	public long size();

	/**
	 * Get the image threshold that created the connected component (extremal
	 * region).
	 *
	 * @return the image threshold that created the connected component.
	 */
	public T value();

	/**
	 * Get the parent of this node in the {@link ComponentTree}.
	 *
	 * @return the parent of this node in the {@link ComponentTree}.
	 */
	public C getParent();

	/**
	 * Get the children of this node in the {@link ComponentTree}.
	 *
	 * @return the children of this node in the {@link ComponentTree}.
	 */
<<<<<<< HEAD
	public List< C > getChildren();
=======
	public abstract void merge( final Component< T > component );
>>>>>>> df466580
}<|MERGE_RESOLUTION|>--- conflicted
+++ resolved
@@ -10,13 +10,13 @@
  * %%
  * Redistribution and use in source and binary forms, with or without
  * modification, are permitted provided that the following conditions are met:
- *
+ * 
  * 1. Redistributions of source code must retain the above copyright notice,
  *    this list of conditions and the following disclaimer.
  * 2. Redistributions in binary form must reproduce the above copyright notice,
  *    this list of conditions and the following disclaimer in the documentation
  *    and/or other materials provided with the distribution.
- *
+ * 
  * THIS SOFTWARE IS PROVIDED BY THE COPYRIGHT HOLDERS AND CONTRIBUTORS "AS IS"
  * AND ANY EXPRESS OR IMPLIED WARRANTIES, INCLUDING, BUT NOT LIMITED TO, THE
  * IMPLIED WARRANTIES OF MERCHANTABILITY AND FITNESS FOR A PARTICULAR PURPOSE
@@ -38,124 +38,43 @@
 import net.imglib2.Localizable;
 
 /**
-<<<<<<< HEAD
  * Represents a connected component and a node in a {@link ComponentTree}. The
  * child and parent nodes can be accessed by {@link #getChildren()} and
  * {@link #getParent()}. The set of pixels can be accessed by iterating (
  * {@link #iterator()}) the component. The threshold value that created the
  * component (extremal region) can be obtained by {@link #value()}.
- *
+ * 
  * @author Florian Jug
  * @author Tobias Pietzsch <tobias.pietzsch@gmail.com>
-=======
- * This interface is used by {@link ComponentTree} to build the component tree
- * of an image. In the algorithm described by D. Nister and H. Stewenius in
- * "Linear Time Maximally Stable Extremal Regions" (ECCV 2008) a stack of
- * incomplete components is maintained while visiting the pixels of the input
- * image. {@link Component} represents an element on the component stack, i.e.,
- * a connected component in the making.
- * 
- * It provides methods to get/set the threshold value for the connected
- * component, to add pixels to the component, and to merge it with another
- * component.
- * 
- * {@link ComponentTree} uses a {@link Component.Generator} to create new
- * components and emits completed components to a {@link Component.Handler}.
- * 
- * @param <T>
- *            value type of the input image.
- * 
- * @author Tobias Pietzsch
->>>>>>> df466580
  */
 public interface Component< T, C extends Component< T, C > > extends Iterable< Localizable >
 {
 	/**
-<<<<<<< HEAD
 	 * Get the number of pixels in the connected component.
-	 *
+	 * 
 	 * @return number of pixels in the connected component.
-=======
-	 * Create new components.
-	 * 
-	 * @param <T>
-	 *            value type of the input image.
-	 * @param <C>
-	 *            component type.
-	 */
-	public interface Generator< T, C extends Component< T > >
-	{
-		/**
-		 * Create a new empty component with the given value (e.g., grey-level).
-		 * 
-		 * @param value
-		 *            value of the component
-		 * @return new component
-		 */
-		public C createComponent( final T value );
-
-		/**
-		 * Create a component with a value (e.g., grey-level) greater than any
-		 * occurring in the input for the {@link ComponentTree}. This is used as
-		 * a terminator element on the component stack.
-		 * 
-		 * @return new component
-		 */
-		public C createMaxComponent();
-	}
-
-	/**
-	 * Handle completed components that are output by {@link ComponentTree}.
-	 * 
-	 * @param <C>
-	 *            component type.
-	 */
-	public interface Handler< C >
-	{
-		/**
-		 * {@link ComponentTree} calls this for every completed component. NOTE
-		 * THAT THE COMPONENT IS RE-USED BY {@link ComponentTree}! That is,
-		 * after calling emit() new pixels may be added, etc. Do not store the
-		 * component object but rather copy the relevant data!
-		 * 
-		 * @param component
-		 *            a completed component
-		 */
-		public void emit( C component );
-	}
-
-	/**
-	 * Set the threshold value (e.g., grey-level) for this component.
-	 * 
-	 * @param value
-	 *            the threshold value
->>>>>>> df466580
 	 */
 	public long size();
 
 	/**
 	 * Get the image threshold that created the connected component (extremal
 	 * region).
-	 *
+	 * 
 	 * @return the image threshold that created the connected component.
 	 */
 	public T value();
 
 	/**
 	 * Get the parent of this node in the {@link ComponentTree}.
-	 *
+	 * 
 	 * @return the parent of this node in the {@link ComponentTree}.
 	 */
 	public C getParent();
 
 	/**
 	 * Get the children of this node in the {@link ComponentTree}.
-	 *
+	 * 
 	 * @return the children of this node in the {@link ComponentTree}.
 	 */
-<<<<<<< HEAD
 	public List< C > getChildren();
-=======
-	public abstract void merge( final Component< T > component );
->>>>>>> df466580
 }