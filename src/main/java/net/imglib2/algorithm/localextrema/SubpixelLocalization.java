--- conflicted
+++ resolved
@@ -37,10 +37,6 @@
 import java.util.ArrayList;
 import java.util.Arrays;
 import java.util.List;
-<<<<<<< HEAD
-
-import net.imglib2.FinalInterval;
-=======
 import java.util.concurrent.Callable;
 import java.util.concurrent.ExecutionException;
 import java.util.concurrent.ExecutorService;
@@ -49,8 +45,9 @@
 
 import Jama.LUDecomposition;
 import Jama.Matrix;
->>>>>>> d8649308
+
 import net.imglib2.Interval;
+import net.imglib2.FinalInterval;
 import net.imglib2.Localizable;
 import net.imglib2.Point;
 import net.imglib2.RandomAccess;
@@ -244,101 +241,9 @@
 			final int maxNumMoves, final boolean allowMaximaTolerance, final float maximaTolerance, final boolean[] allowedToMoveInDim,
 			final int numThreads )
 	{
-<<<<<<< HEAD
 		return Parallelization.runWithNumThreads( numThreads,
 				() -> refinePeaks( peaks, img, validInterval, returnInvalidPeaks, maxNumMoves, allowMaximaTolerance, maximaTolerance,
 						allowedToMoveInDim ) );
-=======
-		final int numPeaks = peaks.size();
-		final int numTasks = numThreads <= 1 ? 1 : ( int ) Math.min( numPeaks, numThreads * 20 );
-		final ExecutorService ex = Executors.newFixedThreadPool( numThreads );
-
-		// run
-		final ArrayList< RefinedPeak< P > > allRefinedPeaks = refinePeaks(peaks, img, validInterval, returnInvalidPeaks, maxNumMoves, allowMaximaTolerance, maximaTolerance, allowedToMoveInDim, numTasks, ex);
-
-		// shutdown
-		ex.shutdown();
-
-		return allRefinedPeaks;
-	}
-
-	/**
-	 * Refine a set of peaks to subpixel coordinates. Multi-threaded version.
-	 * <p>
-	 * A List {@link RefinedPeak} for the given list of {@link Localizable} is
-	 * computed by, for each peak, fitting a quadratic function to the image and
-	 * computing the subpixel coordinates of the extremum. This is an iterative
-	 * procedure. If the extremum is shifted more than 0.5 in one or more the
-	 * fit is repeated at the corresponding integer coordinates. This is
-	 * repeated to convergence, for a maximum number of iterations, or until the
-	 * integer coordinates move out of the valid image.
-	 * 
-	 * @param peaks
-	 *            List of integer peaks.
-	 * @param img
-	 *            Pixel values.
-	 * @param validInterval
-	 *            In which interval the {@code img} contains valid pixels.
-	 *            If null, an infinite {@code img} is assumed. Integer
-	 *            peaks must lie within a 1-pixel border of this interval.
-	 * @param returnInvalidPeaks
-	 *            Whether (invalid) {@link RefinedPeak} should be created for
-	 *            peaks where the fitting procedure did not converge.
-	 * @param maxNumMoves
-	 *            maximum number of iterations for each peak.
-	 * @param allowMaximaTolerance
-	 *            If we allow an increasing maxima tolerance we will not change
-	 *            the base position that easily. Sometimes it simply jumps from
-	 *            left to right and back, because it is 4.51 (i.e. goto 5), then
-	 *            4.49 (i.e. goto 4) Then we say, ok, lets keep the base
-	 *            position even if the subpixel location is 0.6...
-	 * @param maximaTolerance
-	 *            By how much to increase the tolerance per iteration.
-	 * @param allowedToMoveInDim
-	 *            specifies, per dimension, whether the base location is allowed
-	 *            to be moved in the iterative procedure.
-	 * @param numTasks
-	 *            How many tasks to use for the computation.
-	 * @param ex
-	 *            The executor for the computation.
-	 * @return refined list of peaks.
-	 */
-	public static < T extends RealType< T >, P extends Localizable > ArrayList< RefinedPeak< P > > refinePeaks(
-			final List< P > peaks, final RandomAccessible< T > img, final Interval validInterval, final boolean returnInvalidPeaks,
-			final int maxNumMoves, final boolean allowMaximaTolerance, final float maximaTolerance, final boolean[] allowedToMoveInDim,
-			final int numTasks, final ExecutorService ex )
-	{
-		final int numPeaks = peaks.size();
-		final ArrayList< RefinedPeak< P > > allRefinedPeaks = new ArrayList<>( numPeaks );
-
-		if ( numPeaks == 0 )
-			return allRefinedPeaks;
-
-		final int taskSize = numPeaks / numTasks;
-		final List< Callable< ArrayList< RefinedPeak< P > > > > tasks = new ArrayList<>( taskSize );
-		for ( int taskNum = 0; taskNum < numTasks; ++taskNum )
-		{
-			final int fromIndex = taskNum * taskSize;
-			final int toIndex = ( taskNum == numTasks - 1 ) ? numPeaks : fromIndex + taskSize;
-
-			tasks.add( () -> refinePeaks(
-					peaks.subList( fromIndex, toIndex ),
-					img, validInterval, returnInvalidPeaks, maxNumMoves, allowMaximaTolerance, maximaTolerance, allowedToMoveInDim ) );
-		}
-
-		try
-		{
-			final List< Future< ArrayList< RefinedPeak< P > > > > futures = ex.invokeAll( tasks );
-			for ( final Future< ArrayList< RefinedPeak< P > > > future : futures )
-				allRefinedPeaks.addAll( future.get() );
-		}
-		catch ( final InterruptedException | ExecutionException e )
-		{
-			e.printStackTrace();
-		}
-
-		return allRefinedPeaks;
->>>>>>> d8649308
 	}
 
 	/**
