<?xml version="1.0" encoding="UTF-8"?>
<project xmlns="http://maven.apache.org/POM/4.0.0" xmlns:xsi="http://www.w3.org/2001/XMLSchema-instance" xsi:schemaLocation="http://maven.apache.org/POM/4.0.0 http://maven.apache.org/xsd/maven-4.0.0.xsd">
	<modelVersion>4.0.0</modelVersion>

	<parent>
		<groupId>org.scijava</groupId>
		<artifactId>pom-scijava</artifactId>
<<<<<<< HEAD
		<version>27.0.1</version>
=======
		<version>29.0.0</version>
>>>>>>> f0fa11f1
		<relativePath />
	</parent>

	<groupId>net.imglib2</groupId>
	<artifactId>imglib2-algorithm</artifactId>
	<version>0.11.3-SNAPSHOT</version>

	<name>ImgLib2 Algorithms</name>
	<description>Useful image processing algorithms.</description>
	<url>https://imagej.net/ImgLib2_Algorithms</url>
	<inceptionYear>2009</inceptionYear>
	<organization>
		<name>ImgLib2</name>
		<url>http://imglib2.net/</url>
	</organization>
	<licenses>
		<license>
			<name>Simplified BSD License</name>
			<distribution>repo</distribution>
		</license>
	</licenses>

	<developers>
		<developer>
			<id>tpietzsch</id>
			<name>Tobias Pietzsch</name>
			<url>https://imagej.net/User:Pietzsch</url>
			<roles>
				<role>lead</role>
				<role>developer</role>
				<role>debugger</role>
				<role>reviewer</role>
				<role>support</role>
				<role>maintainer</role>
			</roles>
		</developer>
		<developer>
			<id>StephanPreibisch</id>
			<name>Stephan Preibisch</name>
			<url>https://imagej.net/User:StephanP</url>
			<roles>
				<role>founder</role>
				<role>lead</role>
				<role>developer</role>
				<role>debugger</role>
				<role>reviewer</role>
				<role>support</role>
				<role>maintainer</role>
			</roles>
		</developer>
		<developer>
			<id>axtimwalde</id>
			<name>Stephan Saalfeld</name>
			<url>https://imagej.net/User:Saalfeld</url>
			<roles>
				<role>founder</role>
				<role>lead</role>
				<role>developer</role>
				<role>debugger</role>
				<role>reviewer</role>
				<role>support</role>
				<role>maintainer</role>
			</roles>
		</developer>
		<developer>
			<id>ctrueden</id>
			<name>Curtis Rueden</name>
			<url>https://imagej.net/User:Rueden</url>
			<roles>
				<role>maintainer</role>
			</roles>
		</developer>
		<developer>
			<id>hanslovsky</id>
			<name>Philipp Hanslovsky</name>
			<url>https://imagej.net/User:Hanslovsky</url>
			<roles>
				<role>developer</role>
				<role>debugger</role>
				<role>reviewer</role>
				<role>support</role>
				<role>maintainer</role>
			</roles>
		</developer>
	</developers>
	<contributors>
		<contributor>
			<name>John Bogovic</name>
			<url>https://imagej.net/User:Bogovic</url>
			<properties><id>bogovicj</id></properties>
		</contributor>
		<contributor>
			<name>Albert Cardona</name>
			<url>https://imagej.net/User:Albertcardona</url>
			<properties><id>acardona</id></properties>
		</contributor>
		<contributor>
			<name>Barry DeZonia</name>
			<url>https://imagej.net/User:Bdezonia</url>
			<properties><id>bdezonia</id></properties>
		</contributor>
		<contributor>
			<name>Christian Dietz</name>
			<url>https://imagej.net/User:Dietzc</url>
			<properties><id>dietzc</id></properties>
		</contributor>
		<contributor>
			<name>Jonathan Hale</name>
			<properties><id>Squareys</id></properties>
		</contributor>
		<contributor>
			<name>Stefan Helfrich</name>
			<url>https://imagej.net/User:Stelfrich</url>
			<properties><id>stelfrich</id></properties>
		</contributor>
		<contributor>
			<name>Mark Hiner</name>
			<url>https://imagej.net/User:Hinerm</url>
			<properties><id>hinerm</id></properties>
		</contributor>
		<contributor>
			<name>Florian Jug</name>
			<url>https://imagej.net/User:Jug</url>
			<properties><id>fjug</id></properties>
		</contributor>
		<contributor>
			<name>Lee Kamentsky</name>
			<url>https://imagej.net/User:Leek</url>
			<properties><id>LeeKamentsky</id></properties>
		</contributor>
		<contributor>
			<name>Larry Lindsey</name>
			<url>https://imagej.net/User:Lindsey</url>
			<properties><id>larrylindsey</id></properties>
		</contributor>
		<contributor>
			<name>Johannes Schindelin</name>
			<url>https://imagej.net/User:Schindelin</url>
			<properties><id>dscho</id></properties>
		</contributor>
		<contributor>
			<name>Benjamin Schmid</name>
			<url>https://imagej.net/User:Bene</url>
			<properties><id>bene51</id></properties>
		</contributor>
		<contributor>
			<name>Jean-Yves Tinevez</name>
			<url>https://imagej.net/User:JeanYvesTinevez</url>
			<properties><id>tinevez</id></properties>
		</contributor>
		<contributor>
			<name>Leon Yang</name>
			<url>https://imagej.net/User:Leon</url>
			<properties><id>lnyng</id></properties>
		</contributor>
	</contributors>

	<mailingLists>
		<mailingList>
			<name>Image.sc Forum</name>
			<archive>https://forum.image.sc/tags/imglib2</archive>
		</mailingList>
	</mailingLists>

	<scm>
		<connection>scm:git:git://github.com/imglib/imglib2-algorithm</connection>
		<developerConnection>scm:git:git@github.com:imglib/imglib2-algorithm</developerConnection>
		<tag>HEAD</tag>
		<url>https://github.com/imglib/imglib2-algorithm</url>
	</scm>
	<issueManagement>
		<system>GitHub Issues</system>
		<url>https://github.com/imglib/imglib2-algorithm/issues</url>
	</issueManagement>
	<ciManagement>
		<system>Travis CI</system>
		<url>https://travis-ci.org/imglib/imglib2-algorithm</url>
	</ciManagement>

	<properties>
		<package-name>net.imglib2.algorithm</package-name>

		<license.licenseName>bsd_2</license.licenseName>
		<license.projectName>ImgLib2: a general-purpose, multidimensional image processing library.</license.projectName>
		<license.organizationName>ImgLib2 authors</license.organizationName>
		<license.copyrightOwners>Tobias Pietzsch, Stephan Preibisch, Stephan Saalfeld,
John Bogovic, Albert Cardona, Barry DeZonia, Christian Dietz, Jan Funke,
Aivar Grislis, Jonathan Hale, Grant Harris, Stefan Helfrich, Mark Hiner,
Martin Horn, Steffen Jaensch, Lee Kamentsky, Larry Lindsey, Melissa Linkert,
Mark Longair, Brian Northan, Nick Perry, Curtis Rueden, Johannes Schindelin,
Jean-Yves Tinevez and Michael Zinsmaier.</license.copyrightOwners>

		<!-- NB: Deploy releases to the SciJava Maven repository. -->
		<releaseProfiles>deploy-to-scijava</releaseProfiles>

		<imglib2.version>5.10.0</imglib2.version>
	</properties>

	<repositories>
		<!-- NB: for SciJava dependencies -->
		<repository>
			<id>scijava.public</id>
			<url>https://maven.scijava.org/content/groups/public</url>
		</repository>
	</repositories>

	<dependencies>
		<!-- ImgLib2 dependencies -->
		<dependency>
			<groupId>net.imglib2</groupId>
			<artifactId>imglib2</artifactId>
		</dependency>
		<dependency>
			<groupId>net.imglib2</groupId>
			<artifactId>imglib2-roi</artifactId>
		</dependency>
		<dependency>
			<groupId>net.imglib2</groupId>
			<artifactId>imglib2-realtransform</artifactId>
		</dependency>

		<!-- Third-party dependencies -->
		<dependency>
			<groupId>gov.nist.math</groupId>
			<artifactId>jama</artifactId>
		</dependency>
		<dependency>
			<groupId>net.sf.trove4j</groupId>
			<artifactId>trove4j</artifactId>
		</dependency>
		<dependency>
			<groupId>org.ojalgo</groupId>
			<artifactId>ojalgo</artifactId>
		</dependency>
		<dependency>
			<groupId>net.imglib2</groupId>
			<artifactId>imglib2-cache</artifactId>
		</dependency>

		<!-- Test dependencies -->
		<dependency>
			<groupId>junit</groupId>
			<artifactId>junit</artifactId>
			<scope>test</scope>
		</dependency>
		<dependency>
			<groupId>org.openjdk.jmh</groupId>
			<artifactId>jmh-core</artifactId>
			<scope>test</scope>
		</dependency>
		<dependency>
			<groupId>org.openjdk.jmh</groupId>
			<artifactId>jmh-generator-annprocess</artifactId>
			<scope>test</scope>
		</dependency>
	</dependencies>

	<build>
		<plugins>
			<plugin>
				<artifactId>maven-javadoc-plugin</artifactId>
				<configuration>
					<additionalparam>--allow-script-in-comments -header '&lt;script type="text/javascript" src="http://cdn.mathjax.org/mathjax/latest/MathJax.js?config=TeX-AMS-MML_HTMLorMML"&gt;&lt;/script&gt;'</additionalparam>
				</configuration>
			</plugin>
		</plugins>
	</build>
</project><|MERGE_RESOLUTION|>--- conflicted
+++ resolved
@@ -5,11 +5,7 @@
 	<parent>
 		<groupId>org.scijava</groupId>
 		<artifactId>pom-scijava</artifactId>
-<<<<<<< HEAD
-		<version>27.0.1</version>
-=======
-		<version>29.0.0</version>
->>>>>>> f0fa11f1
+		<version>29.2.1</version>
 		<relativePath />
 	</parent>
 
@@ -205,7 +201,7 @@
 		<!-- NB: Deploy releases to the SciJava Maven repository. -->
 		<releaseProfiles>deploy-to-scijava</releaseProfiles>
 
-		<imglib2.version>5.10.0</imglib2.version>
+		<imglib2-roi.version>0.9.0</imglib2-roi.version>
 	</properties>
 
 	<repositories>
@@ -244,10 +240,6 @@
 			<groupId>org.ojalgo</groupId>
 			<artifactId>ojalgo</artifactId>
 		</dependency>
-		<dependency>
-			<groupId>net.imglib2</groupId>
-			<artifactId>imglib2-cache</artifactId>
-		</dependency>
 
 		<!-- Test dependencies -->
 		<dependency>
@@ -258,11 +250,13 @@
 		<dependency>
 			<groupId>org.openjdk.jmh</groupId>
 			<artifactId>jmh-core</artifactId>
+			<version>1.19</version>
 			<scope>test</scope>
 		</dependency>
 		<dependency>
 			<groupId>org.openjdk.jmh</groupId>
 			<artifactId>jmh-generator-annprocess</artifactId>
+			<version>1.19</version>
 			<scope>test</scope>
 		</dependency>
 	</dependencies>
